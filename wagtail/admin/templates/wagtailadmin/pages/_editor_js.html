{% load wagtailadmin_tags static %}

{% comment %}
    Javascript declarations to be included on the 'create page' and 'edit page' views
{% endcomment %}

{% allow_unicode_slugs as unicode_slugs_enabled %}
<script>
    window.chooserUrls = {
        'pageChooser': '{% url "wagtailadmin_choose_page" %}',
        'externalLinkChooser': '{% url "wagtailadmin_choose_page_external_link" %}',
        'emailLinkChooser': '{% url "wagtailadmin_choose_page_email_link" %}',
<<<<<<< HEAD
        'phoneLinkChooser': '{% url "wagtailadmin_choose_page_phone_link" %}',
=======
        'anchorLinkChooser': '{% url "wagtailadmin_choose_page_anchor_link" %}',
>>>>>>> d6e4072e
    };
    window.unicodeSlugsEnabled = {% if unicode_slugs_enabled %}true{% else %}false{% endif %};
</script>

<script src="{% static 'wagtailadmin/js/vendor/rangy-core.js' %}"></script>
<script src="{% static 'wagtailadmin/js/vendor/mousetrap.min.js' %}"></script>
<script src="{% static 'wagtailadmin/js/expanding_formset.js' %}"></script>
<script src="{% static 'wagtailadmin/js/modal-workflow.js' %}"></script>
<script src="{% static 'wagtailadmin/js/page-editor.js' %}"></script>
<script src="{% static 'wagtailadmin/js/vendor/xregexp.min.js' %}"></script>
<script src="{% static 'wagtailadmin/js/vendor/urlify.js' %}"></script>
<script src="{% static 'wagtailadmin/js/privacy-switch.js' %}"></script>
<script src="{% static 'wagtailadmin/js/vendor/bootstrap-tooltip.js' %}"></script>

{% hook_output 'insert_editor_js' %}<|MERGE_RESOLUTION|>--- conflicted
+++ resolved
@@ -10,11 +10,8 @@
         'pageChooser': '{% url "wagtailadmin_choose_page" %}',
         'externalLinkChooser': '{% url "wagtailadmin_choose_page_external_link" %}',
         'emailLinkChooser': '{% url "wagtailadmin_choose_page_email_link" %}',
-<<<<<<< HEAD
         'phoneLinkChooser': '{% url "wagtailadmin_choose_page_phone_link" %}',
-=======
         'anchorLinkChooser': '{% url "wagtailadmin_choose_page_anchor_link" %}',
->>>>>>> d6e4072e
     };
     window.unicodeSlugsEnabled = {% if unicode_slugs_enabled %}true{% else %}false{% endif %};
 </script>
