--- conflicted
+++ resolved
@@ -3,11 +3,8 @@
 from django.shortcuts import get_object_or_404, render
 
 from wagtail.admin.forms.choosers import (
-<<<<<<< HEAD
-    EmailLinkChooserForm, ExternalLinkChooserForm, PhoneLinkChooserForm)
-=======
-    AnchorLinkChooserForm, EmailLinkChooserForm, ExternalLinkChooserForm)
->>>>>>> d6e4072e
+    AnchorLinkChooserForm, EmailLinkChooserForm, ExternalLinkChooserForm, PhoneLinkChooserForm)
+
 from wagtail.admin.forms.search import SearchForm
 from wagtail.admin.modal_workflow import render_modal_workflow
 from wagtail.core import hooks
@@ -24,11 +21,8 @@
         'parent_page_id': request.GET.get('parent_page_id'),
         'allow_external_link': request.GET.get('allow_external_link'),
         'allow_email_link': request.GET.get('allow_email_link'),
-<<<<<<< HEAD
         'allow_phone_link': request.GET.get('allow_phone_link'),
-=======
         'allow_anchor_link': request.GET.get('allow_anchor_link'),
->>>>>>> d6e4072e
     }
     if extra_context:
         context.update(extra_context)
