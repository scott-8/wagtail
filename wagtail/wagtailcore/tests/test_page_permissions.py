--- conflicted
+++ resolved
@@ -1,14 +1,5 @@
-<<<<<<< HEAD
-from StringIO import StringIO
-
-from django.test import TestCase, Client
-from django.http import HttpRequest, Http404
-from django.core import management
+from django.test import TestCase
 from django.contrib.auth import get_user_model
-=======
-from django.test import TestCase
-from django.contrib.auth.models import User
->>>>>>> 735cfe37
 
 from wagtail.wagtailcore.models import Page, UserPagePermissionsProxy
 from wagtail.tests.models import EventPage
